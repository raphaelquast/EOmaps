--- conflicted
+++ resolved
@@ -115,15 +115,11 @@
     @compareit()
     def test_example_lines(self):
         from example_lines import m
-<<<<<<< HEAD
-        
+
         return m
 
     @compareit()
     def test_example_gridlines(self):
         from example_gridlines import m
-        
-=======
 
->>>>>>> 88d1f62f
         return m