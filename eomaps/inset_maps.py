--- conflicted
+++ resolved
@@ -166,11 +166,7 @@
 
         while len(self._patches) > 0:
             patch = self._patches.pop()
-<<<<<<< HEAD
-            self.BM.remove_bg_artist(patch)
-=======
             self.BM.remove_bg_artist(patch, draw=False)
->>>>>>> ca85c7d1
             patch.remove()
 
         verts = self._get_spine_verts()
@@ -179,11 +175,7 @@
 
             p = Polygon(verts_t, **kwargs)
             art = self._parent_m.ax.add_patch(p)
-<<<<<<< HEAD
-            self.BM.add_bg_artist(art, layer=m.layer)
-=======
             self.BM.add_bg_artist(art, layer=m.layer, draw=False)
->>>>>>> ca85c7d1
             self._patches.add(art)
 
     def _add_background_patch(self, color, layer="all"):
